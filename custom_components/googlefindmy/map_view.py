--- conflicted
+++ resolved
@@ -149,7 +149,6 @@
             _LOGGER.debug("Map token mismatch for device_id=%s", device_id)
             return _html_response("Unauthorized", "Invalid authentication token.", status=401)
 
-<<<<<<< HEAD
         # 2. Resolve Device Name (Best effort from Coordinator)
         # We lazily resolve the coordinator to get the friendly name
         coordinator_cls = _resolve_coordinator_class()
@@ -164,51 +163,10 @@
                 for dev in data:
                     if dev.get("id") == device_id:
                         device_name = dev.get("name") or "Unknown Device"
-=======
-        try:
-            # ---- 2) Validate device_id against Device Registry; 404 if unknown ----
-            dev_reg = dr.async_get(self.hass)
-            device_known = False
-            for dev in list(dev_reg.devices.values()):
-                if any(ident[0] == DOMAIN and ident[1] == device_id for ident in dev.identifiers):
-                    device_known = True
-                    break
-
-            if not device_known:
-                _LOGGER.debug("Map requested for unknown device_id=%s", device_id)
-                return _html_response("Not Found", "Device not found.", status=404)
-
-            # ---- 3) Resolve a human-readable device name from coordinator snapshot (best effort) ----
-            coordinator_data = self.hass.data.get(DOMAIN, {})
-            device_name = "Unknown Device"
-
-            # Extract the raw Google device ID from the full device identifier
-            # In multi-account mode, device_id may be formatted as "{entry_id}_{google_device_id}"
-            # We need to extract the google_device_id portion for matching against coordinator data
-            raw_device_id = device_id
-            if "_" in device_id:
-                # Try to extract the Google device ID by removing the entry_id prefix
-                for entry_id_key in coordinator_data.keys():
-                    if entry_id_key == "config_data":
-                        continue
-                    # Check if device_id starts with this entry_id
-                    if device_id.startswith(f"{entry_id_key}_"):
-                        raw_device_id = device_id[len(entry_id_key) + 1:]  # +1 for underscore
-                        break
-
-            for entry_id_key, coordinator in coordinator_data.items():
-                if entry_id_key == "config_data":
-                    continue
-                data_list = getattr(coordinator, "data", None) or []
-                for device in data_list:
-                    if device.get("id") == raw_device_id:
-                        device_name = device.get("name", device_name)
->>>>>>> 629c5f79
                         break
                 if device_name != "Unknown Device":
                     break
 
-<<<<<<< HEAD
         # 3. Find the Entity ID (for History Lookup)
         registry = er.async_get(self.hass)
         entity_id: str | None = None
@@ -244,57 +202,6 @@
         # 4. Parse Filters (Time & Accuracy)
         end_time = dt_util.utcnow()
         start_time = end_time - timedelta(days=7)  # Default 7 days history
-=======
-            # ---- 4) Find the device_tracker entity (entity registry) ----
-            # Prefer the actual entity id over a guess.
-            # Use raw_device_id for entity matching since unique_id uses the raw Google device ID
-            entity_id_guess = f"device_tracker.{raw_device_id.replace('-', '_').lower()}"
-            entity_registry = async_get_entity_registry(self.hass)
-            entity_id: Optional[str] = None
-
-            for entity in entity_registry.entities.values():
-                if (
-                    entity.unique_id
-                    and raw_device_id in entity.unique_id
-                    and entity.platform == DOMAIN
-                    and entity.entity_id.startswith("device_tracker.")
-                ):
-                    entity_id = entity.entity_id
-                    break
-
-            if not entity_id:
-                # Fall back to the guess; the page will render "no history", which is acceptable UX.
-                entity_id = entity_id_guess
-                _LOGGER.debug("No explicit tracker entity found for %s, using guess %s", device_id, entity_id)
-
-            # ---- 5) Parse time range and accuracy filter from query ----
-            end_time = dt_util.utcnow()
-            start_time = end_time - timedelta(days=7)  # default: 7 days
-
-            start_param = request.query.get("start")
-            end_param = request.query.get("end")
-            accuracy_param = request.query.get("accuracy", "0")
-
-            if start_param:
-                try:
-                    start_time = datetime.fromisoformat(start_param.replace("Z", "+00:00"))
-                    if start_time.tzinfo is None:
-                        start_time = start_time.replace(tzinfo=dt_util.UTC)
-                except ValueError:
-                    pass  # keep default
-
-            if end_param:
-                try:
-                    end_time = datetime.fromisoformat(end_param.replace("Z", "+00:00"))
-                    if end_time.tzinfo is None:
-                        end_time = end_time.replace(tzinfo=dt_util.UTC)
-                except ValueError:
-                    pass  # keep default
-
-            # If user swapped values (or end < start), clamp to a sane 7-day window ending at end_time.
-            if end_time < start_time:
-                start_time = end_time - timedelta(days=7)
->>>>>>> 629c5f79
 
         try:
             if s_param := request.query.get("start"):
