{
  "title": "Google Find My Device",
  "device": {
    "google_find_hub_service": {
      "name": "Google Find Hub Service"
    }
  },
  "config": {
    "step": {
      "user": {
        "title": "Google Find My Device Authentication",
        "description": "Choose your authentication method. Method 1 is recommended if you can run GoogleFindMyTools on a computer with Chrome.",
        "data": {
          "auth_method": "Authentication Method"
        }
      },
      "secrets_json": {
        "title": "Method 1: GoogleFindMyTools secrets.json",
        "description": "Run GoogleFindMyTools (Chrome) to generate authentication tokens, then paste the full contents of the Auth/secrets.json file below.",
        "data": {
          "secrets_json": "Contents of secrets.json file"
        }
      },
      "individual_tokens": {
        "title": "Method 2: Individual OAuth Token",
        "description": "Enter your OAuth token and Google email address obtained from a manual authentication process.",
        "data": {
          "oauth_token": "OAuth Token",
          "google_email": "Google Email Address"
        }
      },
      "device_selection": {
        "title": "Polling Settings",
        "description": "Newly discovered devices appear disabled and can be enabled in device settings. Configure the general polling parameters:\n• Location poll interval: How often to start a new polling cycle (60–3600 seconds)\n• Device poll delay: Delay between individual device polls within a cycle (1–60 seconds)\n\nGoogle Home filter: Enabled by default with keywords nest/google/home/mini/hub/display/chromecast/speaker. Matches substitute Home zone coordinates for Google/Nest/Chromecast detections and debounce repeated \"home\" updates for 15 minutes. Adjust the keywords here if your devices use different names.",
        "data": {
          "location_poll_interval": "Location poll interval (s)",
          "device_poll_delay": "Device poll delay (s)",
          "min_accuracy_threshold": "Minimum accuracy (m)",
          "movement_threshold": "Movement threshold (m)",
          "google_home_filter_enabled": "Filter Google Home devices",
          "google_home_filter_keywords": "Filter keywords (comma-separated)",
          "enable_stats_entities": "Create statistics entities",
          "map_view_token_expiration": "Enable map view token expiration"
        }
      },
      "select_hub_for_visibility": {
        "title": "Select hub",
        "description": "Choose which Google Find My hub to manage before opening the device visibility dialog.",
        "data": {
          "hub": "Hub"
        }
      },
      "reconfigure": {
        "title": "Reconfigure Google Find My Device",
        "description": "Review the current configuration for **{email}**. Continue to update credentials or adjust polling options."
      },
      "reauth_confirm": {
        "title": "Reauthenticate",
        "description": "Your credentials for **{email}** appear to be invalid or expired. Provide new credentials below.\n\nYou can either paste the full contents of a fresh **secrets.json** **or** enter a new **OAuth token**.\n\nNote: The account email is fixed for this reauthentication and cannot be changed here.",
        "data": {
          "secrets_json": "New secrets.json (full contents)",
          "new_oauth_token": "New OAuth token"
        }
      },
      "migrate_complete": {
        "title": "Migration complete",
        "description": "Google Find My Device for **{email}** has been migrated to the new feature group structure. Review your devices and reload the integration if any entities remain offline."
      }
    },
    "error": {
      "auth_failed": "Authentication failed. Please try again.",
      "invalid_auth": "Invalid authentication. Please provide a fresh token and/or sign in again.",
      "invalid_token": "Invalid token/email provided or required fields are missing.",
      "invalid_json": "Invalid JSON format in secrets.json content.",
      "no_devices": "No devices found. Please ensure that Find My Device is enabled on your Google account.",
      "cannot_connect": "Failed to connect to the Google API. This may be temporary — please try again later.",
      "dependency_not_ready": "Required integration dependencies are missing. Install the Google Find My Device requirements and restart Home Assistant.",
      "import_failed": "Failed to import the authentication helper. Install the Google Find My Device requirements (Selenium + Chrome driver) and try again.",
      "choose_one": "Please provide exactly one credential method.",
      "required": "This field is required.",
      "unknown": "Unexpected error occurred.",
      "email_mismatch": "The provided credentials belong to a different Google account. To add that account, create a new integration; reauthentication cannot change the account for this entry."
    },
    "abort": {
      "already_configured": "Google Find My Device is already configured.",
      "cannot_connect": "Failed to connect to Google Find My Device.",
      "dependency_not_ready": "Google Find My Device dependencies are not installed. Install the requirements and try again.",
      "invalid_discovery_info": "The discovery payload was invalid. Check the credentials and try again.",
      "reauth_successful": "Reauthentication successful.",
      "migration_successful": "Migration complete.",
      "migration_failed": "Migration failed. Please remove and re-add the integration.",
      "reconfigure_successful": "Reconfiguration successful.",
      "no_hubs_configured": "No Google Find My hubs are configured yet."
    },
    "progress": {
      "discovery_secrets_new": "Auth/secrets.json detected for {email}",
      "discovery_secrets_update": "New credentials detected for {email}"
    }
  },
  "config_subentries": {
    "hub": {
      "title": "Google Find My Device Hub",
      "entry_type": "Hub feature group",
      "initiate_flow": {
        "user": "Add hub feature group"
      },
      "step": {
        "user": {
          "title": "Add hub feature group",
          "description": "Create or refresh the hub feature group so Home Assistant can expose shared services for this integration."
        },
        "reconfigure": {
          "title": "Update hub feature group",
          "description": "Refresh the hub feature group to ensure the latest feature set is available."
        }
      },
      "abort": {},
      "error": {}
    },
    "service": {
      "title": "Google Find Hub Service",
      "entry_type": "Service feature group",
      "initiate_flow": {
        "user": "Add service feature group"
      },
      "step": {
        "user": {
          "title": "Add service feature group",
          "description": "Provision the service feature group so Home Assistant can expose diagnostics and helper services for this account."
        },
        "reconfigure": {
          "title": "Update service feature group",
          "description": "Refresh the service feature group to sync diagnostics and helper services with the latest configuration."
        }
      },
      "abort": {},
      "error": {}
    },
    "core_tracking": {
      "title": "Google Find My devices",
      "entry_type": "Device feature group",
      "initiate_flow": {
        "user": "Add device feature group"
      },
      "step": {
        "user": {
          "title": "Add device feature group",
          "description": "Create the device feature group to manage Google Find My trackers discovered for this account."
        },
        "reconfigure": {
          "title": "Update device feature group",
          "description": "Update the device feature group to refresh tracker visibility and metadata."
        }
      },
      "abort": {},
      "error": {}
    }
  },
  "options": {
    "step": {
      "init": {
<<<<<<< HEAD
        "title": "Configuration",
        "description": "What would you like to configure?",
        "menu_options": {
          "credentials": "Update credentials",
          "settings": "Modify settings",
          "visibility": "Device visibility",
          "repairs": "Subentry repairs"
        }
      },
      "credentials": {
        "title": "Update Credentials (optional)",
        "description": "Update credentials without exposing existing values. Provide exactly one method:\n\n• Paste full contents of a new **secrets.json**\n**or**\n• Enter a new **OAuth token** and **Google email**.\n\nIf provided, credentials will be validated and stored; the integration will reload without changing your entity names.",
=======
        "title": "Configure Google Find My Device",
        "description": "Configuring account: {account_email}\n\nTo add another account, use '+ Add Integration' from the Integrations page.",
        "menu_options": {
          "settings": "Settings",
          "credentials": "Update Credentials",
          "visibility": "Device Visibility"
        },
>>>>>>> 629c5f79
        "data": {
          "secrets_json": "New secrets.json (full contents)",
          "oauth_token": "New OAuth token",
          "google_email": "Google email",
          "new_secrets_json": "New secrets.json (full contents)",
          "new_oauth_token": "New OAuth token",
          "new_google_email": "Google email",
          "subentry": "Feature group"
        },
        "data_description": {
          "subentry": "Apply credential updates to the selected feature group. Review the [Subentries and feature groups](https://github.com/BSkando/GoogleFindMy-HA/blob/main/README.md#subentries-and-feature-groups) guide for workflow details."
        }
      },
      "settings": {
        "title": "Options",
        "description": "Adjust location settings:\n• Location poll interval: How often to poll for locations (60–3600 seconds)\n• Device poll delay: Delay between device polls (1–60 seconds)\n• Minimum accuracy: Ignore locations with an accuracy worse than this value (25–500 meters)\n• Movement threshold: Minimum movement required to trigger a location update (10–200 meters)\n\nGoogle Home Filter:\n• Enable to associate detections from Google Home devices with the Home zone\n• Keywords support partial matching (comma-separated)\n• Example: “nest” matches “Kitchen Nest Mini”",
        "data": {
          "location_poll_interval": "Location poll interval (s)",
          "device_poll_delay": "Device poll delay (s)",
          "min_accuracy_threshold": "Minimum accuracy (m)",
          "movement_threshold": "Movement threshold (m)",
          "google_home_filter_enabled": "Filter Google Home devices",
          "google_home_filter_keywords": "Filter keywords (comma-separated)",
          "enable_stats_entities": "Create statistics entities",
          "delete_caches_on_remove": "Delete caches when removing entry",
          "map_view_token_expiration": "Enable map view token expiration",
          "contributor_mode": "Location contributor mode",
          "subentry": "Feature group"
        },
        "data_description": {
          "delete_caches_on_remove": "Remove cached tokens and device metadata when this entry is deleted.",
          "map_view_token_expiration": "When enabled, map view tokens expire after 1 week. When disabled (default), tokens do not expire.",
          "contributor_mode": "Choose how your device contributes to Google's network (High-traffic areas by default, or All areas for crowdsourced reporting).",
          "subentry": "Store these options on the selected feature group. See [Subentries and feature groups](https://github.com/BSkando/GoogleFindMy-HA/blob/main/README.md#subentries-and-feature-groups) for examples."
        }
      },
      "visibility": {
        "title": "Device Visibility",
        "description": "Restore previously ignored devices to make them visible again. Select one or more devices to restore and save.",
        "data": {
          "unignore_devices": "Devices to restore",
          "subentry": "Feature group"
        },
        "data_description": {
          "subentry": "Restored devices join the feature group you choose. See [Subentries and feature groups](https://github.com/BSkando/GoogleFindMy-HA/blob/main/README.md#subentries-and-feature-groups) for assignment guidance."
        }
      },
      "repairs": {
        "title": "Subentry Repairs",
        "description": "Choose a repair action for your feature groups.",
        "menu_options": {
          "repairs_move": "Move devices",
          "repairs_delete": "Delete subentry"
        }
      },
      "repairs_move": {
        "title": "Move devices between subentries",
        "description": "Move devices into a selected feature group. Devices removed from other groups will continue to appear under the chosen group.",
        "data": {
          "target_subentry": "Target feature group",
          "device_ids": "Devices to assign"
        }
      },
      "repairs_delete": {
        "title": "Delete a subentry",
        "description": "Delete a feature group and move its devices into another group.",
        "data": {
          "delete_subentry": "Subentry to delete",
          "fallback_subentry": "Fallback feature group"
        }
      },
      "credentials": {
        "title": "Update Credentials for {account_email}",
        "description": "⚠️ This will update credentials for the current account only.\n\nTo add a different account, cancel this and use '+ Add Integration' from the Integrations page instead.",
        "data": {
          "new_secrets_json": "New secrets.json content (optional)",
          "new_oauth_token": "New OAuth Token (optional)",
          "new_google_email": "New Google Email (optional)"
        }
      }
    },
    "error": {
      "invalid_json": "Invalid JSON format in secrets.json content.",
      "invalid": "Validation failed. Please check your input.",
      "invalid_auth": "Invalid authentication. Please provide a fresh token and/or sign in again.",
      "cannot_connect": "Failed to connect to the Google API.",
      "dependency_not_ready": "Required integration dependencies are missing. Install the Google Find My Device requirements and restart Home Assistant.",
      "choose_one": "Please provide exactly one credential method.",
      "required": "This field is required.",
      "invalid_token": "Invalid credentials (token/email). Please check format and content.",
      "unknown": "Unexpected error occurred.",
      "invalid_subentry": "Choose a valid feature group."
    },
    "abort": {
      "reconfigure_successful": "Reconfiguration successful.",
      "no_ignored_devices": "There are no ignored devices to restore.",
      "repairs_no_subentries": "There are no subentries to repair.",
      "repair_no_devices": "Select at least one device to move.",
      "subentry_move_success": "Devices assigned to **{subentry}** ({count} updated).",
      "subentry_delete_success": "Deleted **{subentry}** and moved {count} devices to **{fallback}**.",
      "subentry_delete_invalid": "A second feature group is required before deleting one.",
      "subentry_remove_failed": "Deleting the selected feature group failed. Please try again."
    }
  },
  "services": {
    "locate_device": {
      "name": "Locate Device",
      "description": "Get the current location of a Google Find My device.",
      "fields": {
        "device_id": {
          "name": "Device",
          "description": "Select a Google Find My device (or pass a canonical ID via Developer Tools)."
        }
      }
    },
    "play_sound": {
      "name": "Play Sound",
      "description": "Play a sound on a Google Find My device.",
      "fields": {
        "device_id": {
          "name": "Device",
          "description": "Select a Google Find My device (or pass a canonical ID via Developer Tools)."
        }
      }
    },
    "stop_sound": {
      "name": "Stop Sound",
      "description": "Stop the sound on a Google Find My device.",
      "fields": {
        "device_id": {
          "name": "Device",
          "description": "Select a Google Find My device (or pass a canonical ID via Developer Tools)."
        }
      }
    },
    "refresh_device_urls": {
      "name": "Refresh Device URLs",
      "description": "Refresh the configuration URLs for Google Find My devices to point to the integrated map view.",
      "fields": {}
    },
    "rebuild_device_registry": {
      "name": "Rebuild Device Registry",
      "description": "Maintenance: rebuilds device registry links for Google Find My hubs and removes tracker devices incorrectly tied to the parent entry.",
      "fields": {}
    },
    "locate_external": {
      "name": "Locate Device (External)",
      "description": "Locate a device using the external helper; delegates to the normal locate operation.",
      "fields": {
        "device_id": {
          "name": "Device",
          "description": "Select a Google Find My device (or pass a canonical ID via Developer Tools)."
        },
        "device_name": {
          "name": "Device Name (optional)",
          "description": "An optional human-readable name for logging."
        }
      }
    },
    "rebuild_registry": {
      "name": "Rebuild / Migrate Registry",
      "description": "Maintenance: Run a soft data→options migration or rebuild entities/devices for this integration.",
      "fields": {
        "mode": {
          "name": "Mode",
          "description": "Choose 'Rebuild' to remove entities/devices and reload; 'Migrate' only re-applies the soft data→options migration."
        },
        "device_ids": {
          "name": "Devices (optional)",
          "description": "Limit the operation to specific devices. Leave empty to target all Google Find My devices."
        }
      }
    }
  },
  "entity": {
    "button": {
      "play_sound": {
        "name": "Play sound"
      },
      "stop_sound": {
        "name": "Stop sound"
      },
      "locate_device": {
        "name": "Locate now"
      },
      "reset_statistics": {
        "name": "Reset Statistics"
      }
    },
    "binary_sensor": {
      "polling": {
        "name": "Polling"
      },
      "nova_auth_status": {
        "name": "Nova API authentication status",
        "state_attributes": {
          "nova_api_status": {
            "name": "Nova API status"
          },
          "nova_api_status_reason": {
            "name": "Nova API status reason"
          },
          "nova_api_status_changed_at": {
            "name": "Nova API status changed at"
          },
          "nova_fcm_status": {
            "name": "Nova FCM status"
          },
          "nova_fcm_status_reason": {
            "name": "Nova FCM status reason"
          },
          "nova_fcm_status_changed_at": {
            "name": "Nova FCM status changed at"
          }
        }
      }
    },
    "device_tracker": {
      "device": {
        "name": "Device",
        "state_attributes": {
          "device_name": {
            "name": "Device name"
          },
          "device_id": {
            "name": "Device ID"
          },
          "status": {
            "name": "Status"
          },
          "semantic_name": {
            "name": "Semantic label"
          },
          "battery_level": {
            "name": "Battery level"
          },
          "last_seen": {
            "name": "Last seen (reported)"
          },
          "last_seen_utc": {
            "name": "Last seen (UTC)"
          },
          "source_label": {
            "name": "Source label"
          },
          "source_rank": {
            "name": "Source rank"
          },
          "is_own_report": {
            "name": "Own-device report"
          },
          "latitude": {
            "name": "Latitude"
          },
          "longitude": {
            "name": "Longitude"
          },
          "accuracy_m": {
            "name": "Accuracy (m)"
          },
          "altitude_m": {
            "name": "Altitude (m)"
          }
        }
      }
    },
    "sensor": {
      "last_seen": {
        "name": "Last Seen",
        "state_attributes": {
          "device_name": {
            "name": "Device name"
          },
          "device_id": {
            "name": "Device ID"
          },
          "status": {
            "name": "Status"
          },
          "semantic_name": {
            "name": "Semantic label"
          },
          "battery_level": {
            "name": "Battery level"
          },
          "last_seen": {
            "name": "Last seen (reported)"
          },
          "last_seen_utc": {
            "name": "Last seen (UTC)"
          },
          "source_label": {
            "name": "Source label"
          },
          "source_rank": {
            "name": "Source rank"
          },
          "is_own_report": {
            "name": "Own-device report"
          },
          "latitude": {
            "name": "Latitude"
          },
          "longitude": {
            "name": "Longitude"
          },
          "accuracy_m": {
            "name": "Accuracy (m)"
          },
          "altitude_m": {
            "name": "Altitude (m)"
          }
        }
      },
      "stat_background_updates": {
        "name": "Background updates"
      },
      "stat_polled_updates": {
        "name": "Polled updates"
      },
      "stat_crowd_sourced_updates": {
        "name": "Crowd-sourced updates"
      },
      "stat_history_fallback_used": {
        "name": "Historical fallbacks"
      },
      "stat_timeouts": {
        "name": "Timeouts"
      },
      "stat_invalid_coords": {
        "name": "Invalid coordinates"
      },
      "stat_low_quality_dropped": {
        "name": "Low-accuracy dropped"
      },
      "stat_non_significant_dropped": {
        "name": "Non-significant updates dropped"
      }
    }
  },
  "issues": {
    "auth_expired": {
      "title": "Reauthentication required",
      "description": "Authentication for Google Find My Device is invalid or has expired for this entry.\n\n**Entry:** {entry_title}\n**Account:** {email}\n\nSelect **Reconfigure** on the integration card to sign in again. If you recently changed your Google password or revoked tokens, you must re-authenticate here to restore functionality."
    },
    "multiple_config_entries": {
      "title": "Multiple configuration entries detected",
      "description": "Google Find My Device now supports multiple configuration entries, one per Google account. If each entry targets a different account, no action is required. When the same account is added twice, Home Assistant creates a **Duplicate account entries** repair issue for the new entry so you can remove or re-enable the correct one."
    },
    "unique_id_collision": {
      "title": "Entity unique ID collision detected",
      "description": "Some entities for **{entry}** already use the new unique ID format and conflict with the migration.\n\n**Count:** {count}\n**Examples:** {entities}\n\nTo resolve:\n1) Open **Settings → Devices & Services → Entities** and search for the listed entities.\n2) Remove or rename conflicting entities, or delete abandoned entries from other integrations.\n3) Reload the integration (or restart Home Assistant). The migration will retry automatically."
    },
    "duplicate_account": {
      "title": "Duplicate Google Find My account",
      "description": "Home Assistant detected multiple Google Find My entries for the same account ({email}). Only one entry can remain active. Remove or disable the duplicate entry \"{entry_title}\" or reauthenticate the intended account. Cause: {cause}."
    },
    "duplicate_account_entries": {
      "title": "Duplicate account entries detected",
      "description": "This Google account (**{email}**) is already configured by another entry:\n\n{entries}\n\nDisable or remove the duplicate entry so that only one entry per account remains active, then reload the integration (or restart Home Assistant)."
    }
  },
  "exceptions": {
    "device_not_found": {
      "message": "Device {device_id} could not be found or is not part of this integration."
    },
    "no_active_entry": {
      "message": "No active Google Find My Device entry is available. Active entries: {active_count}/{total_count}. Enable one of the configured entries ({entries}) or add a new account, then try again."
    },
    "locate_failed": {
      "message": "Failed to locate device {device_id}: {error}"
    },
    "play_sound_failed": {
      "message": "Failed to play sound on {device_id}: {error}"
    },
    "stop_sound_failed": {
      "message": "Failed to stop sound on {device_id}: {error}"
    },
    "missing_token_cache": {
      "message": "Token cache missing. Provide the entry-specific TokenCache (for example, entry.runtime_data.token_cache)."
    },
    "missing_namespace": {
      "message": "Namespace missing. Pass the entry-specific namespace or ConfigEntry ID to keep cached metadata isolated."
    }
  },
  "system_health": {
    "info": {
      "integration_version": "Integration version",
      "loaded_entries": "Loaded entries",
      "entries": "Config entries",
      "fcm": "FCM receiver",
      "fcm_lock_contention_count": "FCM lock contention count"
    }
  }
}<|MERGE_RESOLUTION|>--- conflicted
+++ resolved
@@ -159,7 +159,6 @@
   "options": {
     "step": {
       "init": {
-<<<<<<< HEAD
         "title": "Configuration",
         "description": "What would you like to configure?",
         "menu_options": {
@@ -172,15 +171,6 @@
       "credentials": {
         "title": "Update Credentials (optional)",
         "description": "Update credentials without exposing existing values. Provide exactly one method:\n\n• Paste full contents of a new **secrets.json**\n**or**\n• Enter a new **OAuth token** and **Google email**.\n\nIf provided, credentials will be validated and stored; the integration will reload without changing your entity names.",
-=======
-        "title": "Configure Google Find My Device",
-        "description": "Configuring account: {account_email}\n\nTo add another account, use '+ Add Integration' from the Integrations page.",
-        "menu_options": {
-          "settings": "Settings",
-          "credentials": "Update Credentials",
-          "visibility": "Device Visibility"
-        },
->>>>>>> 629c5f79
         "data": {
           "secrets_json": "New secrets.json (full contents)",
           "oauth_token": "New OAuth token",
